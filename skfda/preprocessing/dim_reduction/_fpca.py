--- conflicted
+++ resolved
@@ -10,10 +10,7 @@
 from scipy.linalg import solve_triangular
 from sklearn.decomposition import PCA
 
-<<<<<<< HEAD
-=======
 from ..._utils._sklearn_adapter import BaseEstimator, InductiveTransformerMixin
->>>>>>> 9f7ac3c5
 from ...misc.regularization import L2Regularization, compute_penalty_matrix
 from ...representation import FData
 from ...representation.basis import Basis, FDataBasis
@@ -24,15 +21,9 @@
 WeightsCallable = Callable[[np.ndarray], np.ndarray]
 
 
-<<<<<<< HEAD
-class FPCA(  # noqa: WPS230 (too many public attributes)
-    BaseEstimator,  # type: ignore
-    TransformerMixin,  # type: ignore
-=======
-class FPCA(
+class FPCA( # noqa: WPS230 (too many public attributes)
     BaseEstimator,
     InductiveTransformerMixin[FData, NDArrayFloat, object],
->>>>>>> 9f7ac3c5
 ):
     r"""
     Principal component analysis.
@@ -285,14 +276,9 @@
             )
 
         # in this case it is the inner product of our data with the components
-<<<<<<< HEAD
-        return (
-            X.coefficients @ self._j_matrix @ self.components_.coefficients.T
-=======
         return (  # type: ignore[no-any-return]
             X.coefficients @ self._j_matrix
             @ self.components_.coefficients.T
->>>>>>> 9f7ac3c5
         )
 
     def _fit_grid(
