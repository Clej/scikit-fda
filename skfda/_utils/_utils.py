--- conflicted
+++ resolved
@@ -613,33 +613,10 @@
 depX_T = TypeVar("depX_T", bound=NDArrayAny)
 depy_T = TypeVar("depy_T", bound=NDArrayAny)
 
-<<<<<<< HEAD
-def _fit_feature_transformer(  # noqa: WPS320 WPS234
-    X: Input,
-    y: Target,
-    transformer: TransformerMixin[Input, Output, Target],
-) -> Tuple[
-    Union[NDArrayInt, NDArrayFloat],
-    Sequence[TransformerMixin[Input, Output, Target]],
-]:
-
-    classes, y_ind = _classifier_get_classes(y)
-
-    class_feature_transformers = [
-        clone(transformer).fit(X[y_ind == cur_class], y[y_ind == cur_class])
-        for cur_class, _ in enumerate(classes)
-    ]
-
-    return classes, class_feature_transformers
-
-
-_DependenceMeasure = Callable[[np.ndarray, np.ndarray], np.ndarray]
-=======
 _DependenceMeasure = Callable[
     [depX_T, depy_T],
     NDArrayFloat,
 ]
->>>>>>> 1ae216e7
 
 
 def _compute_dependence(
