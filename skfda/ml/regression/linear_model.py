--- conflicted
+++ resolved
@@ -1,17 +1,10 @@
 from sklearn.base import BaseEstimator, RegressorMixin
 from sklearn.utils.validation import check_is_fitted
-<<<<<<< HEAD
 
 from skfda.representation.basis import FDataBasis, Constant, Basis, FData
 from skfda.misc._lfd import LinearDifferentialOperator as Lfd
 
 import numpy as np
-=======
-
-import numpy as np
-from skfda.representation.basis import FDataBasis, Constant, Basis, FData
-
->>>>>>> 21363f08
 
 class LinearScalarRegression(BaseEstimator, RegressorMixin):
 
