from __future__ import annotations

import itertools
import warnings
from typing import Any, Generic, Iterable, Optional, Union

import numpy as np
import scipy.linalg
<<<<<<< HEAD
from sklearn.base import BaseEstimator

from skfda.misc.operators import Identity, gramian_matrix
=======
>>>>>>> 1ae216e7

from ..._utils._sklearn_adapter import BaseEstimator
from ...representation import FData
from ...representation._typing import NDArrayFloat
from ...representation.basis import Basis
from ...typing._numpy import NDArrayFloat
from ..operators import Identity, Operator, gramian_matrix
from ..operators._operators import OperatorInput


class L2Regularization(
<<<<<<< HEAD
    BaseEstimator,  # type: ignore
=======
    BaseEstimator,
>>>>>>> 1ae216e7
    Generic[OperatorInput],
):
    r"""
    Implements :math:`L_2` (Tikhonov) regularization.

    The penalization term in this type of regularization is the square of the
    :math:`L_2` (Euclidean) norm of a linear operator applied to the function
    or vector

    .. math::
            \lambda \| \Gamma x \|_2^2

    where :math:`\Gamma` is the so called Tikhonov operator
    (matrix for finite vectors) and :math:`\lambda` is a positive real number.

    This linear operator can be an arbitrary Python callable that correspond
    to a linear transformation. However, the
    :doc:`operators </modules/misc/operators>` module
    provides several common linear operators.

    Parameters:
        linear_operator: Linear operator used for regularization. By default
            the second derivative, which is related with the function
            curvature, is penalized.
        regularization_parameter: Scaling parameter (:math:`\lambda`) of the
            penalization.

    Examples:
        Construct a regularization that penalizes the second derivative,
        which is a measure of the curvature of the function.

        >>> from skfda.misc.regularization import L2Regularization
        >>> from skfda.misc.operators import LinearDifferentialOperator
        >>>
        >>> regularization = L2Regularization(
        ...                     LinearDifferentialOperator(2),
        ... )

        By default the regularization penalizes the identity operator:

        >>> regularization = L2Regularization()

        Construct a regularization that penalizes the difference between
        the points :math:`f(1)` and :math:`f(0)` of a function :math:`f`.

        >>> regularization = L2Regularization(lambda x: x(1) - x(0))

        Construct a regularization that penalizes the harmonic acceleration
        operator :math:`Lf = \omega^2 D f + D^3 f`, that, when the
        regularization parameter is large, forces the function to be
        :math:`f(t) = c_1 + c_2 \sin \omega t + c_3 \cos \omega t`, where
        :math:`\omega` is the angular frequency. This is useful for some
        periodic functions.

        >>> import numpy as np
        >>>
        >>> period = 1
        >>> w = 2 * np.pi / period
        >>> regularization = L2Regularization(
        ...                     LinearDifferentialOperator([0, w**2, 0, 1]),
        ... )

    """

    def __init__(
        self,
        linear_operator: Optional[Operator[OperatorInput, Any]] = None,
        *,
        regularization_parameter: float = 1,
    ) -> None:
        self.linear_operator = linear_operator
        self.regularization_parameter = regularization_parameter

    def penalty_matrix(
        self,
        basis: OperatorInput,
    ) -> NDArrayFloat:
        """Return a penalty matrix for ordinary least squares."""
        linear_operator = (
            Identity()
            if self.linear_operator is None
            else self.linear_operator
        )

        return self.regularization_parameter * gramian_matrix(
            linear_operator,
            basis,
        )


class TikhonovRegularization(
    L2Regularization[OperatorInput],
):

    def __init__(
        self,
        linear_operator: Optional[Operator[OperatorInput, Any]] = None,
        *,
        regularization_parameter: float = 1,
    ) -> None:

        warnings.warn(
            "Class TikhonovRegularization is deprecated. Use class "
            "L2Regularization instead.",
            DeprecationWarning,
        )

        return super().__init__(
            linear_operator=linear_operator,
            regularization_parameter=regularization_parameter,
        )


BasisTypes = Union[np.ndarray, FData, Basis]
Regularization = L2Regularization[Any]
RegularizationLike = Union[
    None,
    Regularization,
    Iterable[Optional[Regularization]],
]


def compute_penalty_matrix(
    basis_iterable: Iterable[BasisTypes],
    regularization_parameter: Union[float, Iterable[float]],
    regularization: RegularizationLike,
) -> Optional[NDArrayFloat]:
    """
    Compute the regularization matrix for a linear differential operator.

    X can be a list of mixed data.

    """
    # If there is no regularization, return 0 and rely on broadcasting
    if regularization_parameter == 0 or regularization is None:
        return None

    # Compute penalty matrix if not provided
    if not isinstance(regularization, Iterable):
        regularization = (regularization,)

    if not isinstance(regularization_parameter, Iterable):
        regularization_parameter = itertools.repeat(
            regularization_parameter,
        )

    penalty_blocks = [
        np.zeros((len(b), len(b))) if r is None else
        a * r.penalty_matrix(b)
        for b, r, a in zip(
            basis_iterable,
            regularization,
            regularization_parameter,
        )]

    return scipy.linalg.block_diag(  # type: ignore[no-any-return]
        *penalty_blocks,
    )<|MERGE_RESOLUTION|>--- conflicted
+++ resolved
@@ -6,16 +6,9 @@
 
 import numpy as np
 import scipy.linalg
-<<<<<<< HEAD
-from sklearn.base import BaseEstimator
-
-from skfda.misc.operators import Identity, gramian_matrix
-=======
->>>>>>> 1ae216e7
 
 from ..._utils._sklearn_adapter import BaseEstimator
 from ...representation import FData
-from ...representation._typing import NDArrayFloat
 from ...representation.basis import Basis
 from ...typing._numpy import NDArrayFloat
 from ..operators import Identity, Operator, gramian_matrix
@@ -23,11 +16,7 @@
 
 
 class L2Regularization(
-<<<<<<< HEAD
-    BaseEstimator,  # type: ignore
-=======
     BaseEstimator,
->>>>>>> 1ae216e7
     Generic[OperatorInput],
 ):
     r"""
