--- conflicted
+++ resolved
@@ -512,15 +512,9 @@
 
     return distance
 
-
-<<<<<<< HEAD
 def phase_distance(fdata1, fdata2, *, lam=0., eval_points=None, _check=True,
                    **kwargs):
-    r"""Compute the amplitude distance btween two functional objects.
-=======
-def phase_distance(fdata1, fdata2, *, lam=0., eval_points=None, **kwargs):
-    r"""Compute the phase distance btween two functional objects.
->>>>>>> 6e5817b3
+    r"""Compute the phase distance between two functional objects.
 
     Let :math:`f_i` and :math:`f_j` be two functional observations, and let
     :math:`\gamma_{ij}` the corresponding warping used in the elastic
