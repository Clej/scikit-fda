--- conflicted
+++ resolved
@@ -9,16 +9,9 @@
     elastic_registration_warping)
 
 
-<<<<<<< HEAD
 def _cast_to_grid(fdata1, fdata2, eval_points=None, check=True, **kwargs):
-    """Checks if the fdatas passed as argument are unidimensional and compatible
-    and converts them to FDatagrid to compute their distances.
-=======
-def _cast_to_grid(fdata1, fdata2, eval_points=None):
-    r"""Checks if the fdatas passed as argument are unidimensional and
+    """Checks if the fdatas passed as argument are unidimensional and 
     compatible and converts them to FDatagrid to compute their distances.
->>>>>>> 773e7029
-
 
     Args:
         fdata1: (:obj:`FData`): First functional object.
@@ -369,14 +362,9 @@
 
     return norm_lp(fdata1 - fdata2, p=p)
 
-
-<<<<<<< HEAD
+  
 def fisher_rao_distance(fdata1, fdata2, *, eval_points=None, check=True):
-    """Compute the Fisher-Rao distance btween two functional objects.
-=======
-def fisher_rao_distance(fdata1, fdata2, *, eval_points=None):
-    r"""Compute the Fisher-Rao distance btween two functional objects.
->>>>>>> 773e7029
+    r"""Compute the Fisher-Rao distance between two functional objects.
 
     Let :math:`f_i` and :math:`f_j` be two functional observations, and let
     :math:`q_i` and :math:`q_j` be the corresponding SRSF
@@ -430,15 +418,10 @@
     # Return the L2 distance of the SRSF
     return lp_distance(fdata1_srsf, fdata2_srsf, p=2)
 
-<<<<<<< HEAD
+
 def amplitude_distance(fdata1, fdata2, *, lam=0., eval_points=None, check=True,
                        **kwargs):
-    """Compute the amplitude distance between two functional objects.
-=======
-
-def amplitude_distance(fdata1, fdata2, *, lam=0., eval_points=None, **kwargs):
     r"""Compute the amplitude distance between two functional objects.
->>>>>>> 773e7029
 
     Let :math:`f_i` and :math:`f_j` be two functional observations, and let
     :math:`q_i` and :math:`q_j` be the corresponding SRSF
@@ -526,15 +509,10 @@
 
     return distance
 
-<<<<<<< HEAD
+  
 def phase_distance(fdata1, fdata2, *, lam=0., eval_points=None, check=True,
                    **kwargs):
-    """Compute the amplitude distance btween two functional objects.
-=======
-
-def phase_distance(fdata1, fdata2, *, lam=0., eval_points=None, **kwargs):
     r"""Compute the amplitude distance btween two functional objects.
->>>>>>> 773e7029
 
     Let :math:`f_i` and :math:`f_j` be two functional observations, and let
     :math:`\gamma_{ij}` the corresponding warping used in the elastic
@@ -601,13 +579,8 @@
     return np.arccos(d)
 
 
-<<<<<<< HEAD
 def warping_distance(warping1, warping2, *, eval_points=None, check=True):
-    """Compute the distance between warpings functions.
-=======
-def warping_distance(warping1, warping2, *, eval_points=None):
     r"""Compute the distance between warpings functions.
->>>>>>> 773e7029
 
     Let :math:`\gamma_i` and :math:`\gamma_j` be two warpings, defined in
     :math:`\gamma_i:[a,b] \rightarrow [a,b]`. The distance in the
