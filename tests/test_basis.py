--- conflicted
+++ resolved
@@ -216,8 +216,7 @@
 
         self.assertEqual(expec_basis, result.basis)
         np.testing.assert_array_almost_equal(expec_coefs, result.coefficients)
-
-<<<<<<< HEAD
+        
     def test_fdatabasis_sum_samples(self):
         monomial1 = FDataBasis(Monomial(nbasis=3), [1, 2, 3])
         monomial2 = FDataBasis(Monomial(nbasis=3), [[1, 2, 3], [3, 4, 5], [10, 0 , 1]])
@@ -275,6 +274,7 @@
         np.testing.assert_raises(NotImplementedError, monomial2.__sub__,
                                  FDataBasis(Fourier(nbasis=3),
                                             [[2, 2, 3], [5, 4, 5]]))
+        
     def test_fdatabasis__mul__(self):
         monomial1 = FDataBasis(Monomial(nbasis=3), [1, 2, 3])
         monomial2 = FDataBasis(Monomial(nbasis=3), [[1, 2, 3], [3, 4, 5]])
@@ -317,12 +317,7 @@
                                 FDataBasis(Monomial(nbasis=3),
                                            [[1, 2, 3], [3/2, 2, 5/2]]))
 
-        # np.testing.assert_raises(NotImplementedError, monomial2.__mul__,
-        #                 FDataBasis(Fourier(nbasis=3),
-        #                            [[2, 2, 3], [5, 4, 5]]))
-        # np.testing.assert_raises(NotImplementedError, monomial2.__mul__,
-        #                 monomial2)
-=======
+        
     def test_fdatabasis_derivative_constant(self):
         monomial = FDataBasis(Monomial(nbasis=8),
                               [1, 5, 8, 9, 7, 8, 4, 5])
@@ -456,7 +451,6 @@
                                         [-120, -18, -60],
                                         [-48, 0, 48]])
 
->>>>>>> 1beabf14
 
 if __name__ == '__main__':
     print()
