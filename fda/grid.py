"""Discretised functional data module.

This module defines a class for representing functional data as a series of
lists of values, each representing the observation of a function measured in a
list of discretisation points.

"""

import numbers

import matplotlib.pyplot as plt

import copy
import matplotlib.pyplot
import numpy
import scipy
import scipy.stats.mstats
import math
from mpl_toolkits.mplot3d import Axes3D



from . import basis as fdbasis
from .grid_interpolation import GridSplineInterpolator
from .functional_data import _list_of_arrays, FData


__author__ = "Miguel Carbajo Berrocal"
__email__ = "miguel.carbajo@estudiante.uam.es"


class FDataGrid(FData):
    r"""Represent discretised functional data.

    Class for representing functional data as a set of curves discretised
    in a grid of points.

    Attributes:
        data_matrix (numpy.ndarray): a matrix where each entry of the first
            axis contains the values of a functional datum evaluated at the
            points of discretisation.
        sample_points (numpy.ndarray): 2 dimension matrix where each row
            contains the points of dicretisation for each axis of data_matrix.
        domain_range (numpy.ndarray): 2 dimension matrix where each row
            contains the bounds of the interval in which the functional data
            is considered to exist for each one of the axies.
        dataset_label (str): name of the dataset.
        axes_labels (list): list containing the labels of the different
            axis.
        extrapolation (str or Extrapolation): defines the default type of
            extrapolation. By default None, which does not apply any type of
            extrapolation. See `Extrapolation` for detailled information of the
            types of extrapolation.
        interpolator (GridInterpolator): Defines the type of interpolation
            applied in `evaluate`.
        keepdims (bool):

    Examples:
        Representation of a functional data object with 2 samples
        representing a function :math:`f : \mathbb{R}\longmapsto\mathbb{R}`.

        >>> data_matrix = [[1, 2], [2, 3]]
        >>> sample_points = [2, 4]
        >>> FDataGrid(data_matrix, sample_points)
        FDataGrid(
            array([[[1],
                    [2]],
        <BLANKLINE>
                   [[2],
                    [3]]]),
            sample_points=[array([2, 4])],
            domain_range=array([[2, 4]]),
            ...)

        The number of columns of data_matrix have to be the length of
        sample_points.

        >>> FDataGrid(numpy.array([1,2,4,5,8]), range(6))
        Traceback (most recent call last):
            ....
        ValueError: Incorrect dimension in data_matrix and sample_points...



        FDataGrid support higher dimensional data both in the domain and image.
        Representation of a functional data object with 2 samples
        representing a function :math:`f : \mathbb{R}\longmapsto\mathbb{R}^2`.

        >>> data_matrix = [[[1, 0.3], [2, 0.4]], [[2, 0.5], [3, 0.6]]]
        >>> sample_points = [2, 4]
        >>> fd = FDataGrid(data_matrix, sample_points)
        >>> fd.ndim_domain, fd.ndim_image
        (1, 2)

        Representation of a functional data object with 2 samples
        representing a function :math:`f : \mathbb{R}^2\longmapsto\mathbb{R}`.
        >>> data_matrix = [[[1, 0.3], [2, 0.4]], [[2, 0.5], [3, 0.6]]]
        >>> sample_points = [[2, 4], [3,6]]
        >>> fd = FDataGrid(data_matrix, sample_points)
        >>> fd.ndim_domain, fd.ndim_image
        (2, 1)

    """

    def __init__(self, data_matrix, sample_points=None,
                 domain_range=None, dataset_label=None,
                 axes_labels=None, extrapolation=None,
                 interpolator=None, keepdims=False):

        """Construct a FDataGrid object.

        Args:
            data_matrix (array_like): a matrix where each row contains the
                values of a functional datum evaluated at the
                points of discretisation.
            sample_points (array_like, optional): an array containing the
                points of discretisation where values have been recorded or a list
                of lists with each of the list containing the points of
                dicretisation for each axis.
            domain_range (tuple or list of tuples, optional): contains the
                edges of the interval in which the functional data is
                considered to exist (if the argument has 2 dimensions each
                row is interpreted as the limits of one of the dimension of
                the domain).
            dataset_label (str, optional): name of the dataset.
            axes_labels (list, optional): list containing the labels of the
                different axes. The length of the list must be equal to the sum of the
                number of dimensions of the domain plus the number of dimensions
                of the image.

        """
        self.data_matrix = numpy.atleast_2d(data_matrix)

        if sample_points is None:
            self.sample_points = _list_of_arrays(
                [numpy.linspace(0, 1, self.data_matrix.shape[i]) for i in
                 range(1, self.data_matrix.ndim)])

        else:
            # Check that the dimension of the data matches the sample_points
            # list

            self.sample_points = _list_of_arrays(sample_points)

            data_shape = self.data_matrix.shape[1: 1 + self.ndim_domain]
            sample_points_shape = [len(i) for i in self.sample_points]

            if not numpy.array_equal(data_shape, sample_points_shape):
                raise ValueError("Incorrect dimension in data_matrix and "
                                 "sample_points. Data has shape {} and sample "
                                 "points have shape {}"
                                 .format(data_shape, sample_points_shape))


        self._sample_range = numpy.array(
            [(self.sample_points[i][0], self.sample_points[i][-1])
             for i in range(self.ndim_domain)])

        if domain_range is None:
                self._domain_range = self.sample_range
            # Default value for domain_range is a list of tuples with
            # the first and last element of each list ofthe sample_points.
        else:
            self._domain_range = numpy.atleast_2d(domain_range)
            # sample range must by a 2 dimension matrix with as many rows as
            # dimensions in the domain and 2 columns
            if (self._domain_range.ndim != 2 or self._domain_range.shape[1] != 2
                    or self._domain_range.shape[0] != self.ndim_domain):
                raise ValueError("Incorrect shape of domain_range.")
            for i in range(self.ndim_domain):
                if (self._domain_range[i, 0] > self.sample_points[i][0]
                        or self._domain_range[i, -1] < self.sample_points[i]
                        [-1]):
                    raise ValueError("Sample points must be within the domain "
                                     "range.")

        # Adjust the data matrix if the dimension of the image is one
        if self.data_matrix.ndim == 1 + self.ndim_domain:
            self.data_matrix = self.data_matrix[..., numpy.newaxis]

        if axes_labels is not None and len(axes_labels) != (self.ndim_domain + self.ndim_image):
            raise ValueError("There must be a label for each of the"
                              "dimensions of the domain and the image.")

        self.dataset_label = dataset_label
        self.axes_labels = axes_labels
        self.keepdims = keepdims
        self.interpolator = interpolator
        self.extrapolation = extrapolation


        return

    def round(self, decimals=0):
        """Evenly round to the given number of decimals.

        Args:
            decimals (int, optional): Number of decimal places to round to.
                If decimals is negative, it specifies the number of
                positions to the left of the decimal point. Defaults to 0.

        Returns:
            :obj:FDataGrid: Returns a FDataGrid object where all elements
            in its data_matrix are rounded .The real and
            imaginary parts of complex numbers are rounded separately.

        """
        return self.copy(data_matrix=self.data_matrix.round(decimals))

    @property
    def ndim_domain(self):
        """Return number of dimensions of the domain.

        Returns:
            int: Number of dimensions of the domain.

        """
        return len(self.sample_points)

    @property
    def ndim_image(self):
        """Return number of dimensions of the image.

        Returns:
            int: Number of dimensions of the image.

        """
        try:
            # The dimension of the image is the length of the array that can
            #  be extracted from the data_matrix using all the dimensions of
            #  the domain.
            return self.data_matrix.shape[1 + self.ndim_domain]
        # If there is no array that means the dimension of the image is 1.
        except IndexError:
            return 1

    @property
    def ndim(self):
        """Return number of dimensions of the data matrix.

        Returns:
            int: Number of dimensions of the data matrix.

        """
        return self.data_matrix.ndim

    @property
    def nsamples(self):
        """Return number of rows of the data_matrix. Also the number of samples.

        Returns:
            int: Number of samples of the FDataGrid object. Also the number of
                rows of the data_matrix.

        """
        return self.data_matrix.shape[0]

    @property
    def ncol(self):
        """Return number of columns of the data_matrix.

        Also the number of points of discretisation.

        Returns:
            int: Number of columns of the data_matrix.

        """
        return self.data_matrix.shape[1]

    @property
    def sample_range(self):
        """Return the edges of the interval in which the functional data is
            considered to exist by the sample points.

            Do not have to be equal to the domain_range.
        """
        return self._sample_range

    @property
    def domain_range(self):
        """Return the edges of the interval in which the functional data is
            considered to exist by the sample points.

            Do not have to be equal to the sample_range.
        """
        return self._domain_range

    @property
    def shape(self):
        """Dimensions (aka shape) of the data_matrix.

        Returns:
            list of int: List containing the length of the matrix on each of
            its axis. If the matrix is 2 dimensional shape returns [number of
            rows, number of columns].

        """
        return self.data_matrix.shape

    @property
    def interpolator(self):
        """Defines the type of interpolation applied in `evaluate`."""
        return self._interpolator

    @interpolator.setter
    def interpolator(self, new_interpolator):
        """Sets the interpolator of the FDataGrid."""
        if new_interpolator is None:
            new_interpolator = GridSplineInterpolator()

        self._interpolator = new_interpolator
        self._interpolator_evaluator = None

    @property
    def extrapolation(self):
        """Returns the type of extrapolation defined by default in the object.
        This extrapolation is used in `evaluate` by default.
        """
        return self._extrapolation

    @extrapolation.setter
    def extrapolation(self, value):
        """Sets the extrapolation of the FDataGrid."""

        if value is None:
            self._extrapolation = None
        else:
            self._extrapolation = self._parse_extrapolation(value)


    @property
    def _evaluator(self):
        """Return the evaluator constructed by the interpolator."""

        if self._interpolator_evaluator is None:
            self._interpolator_evaluator = self._interpolator._construct_interpolator(self)

        return self._interpolator_evaluator


    def _evaluate(self, eval_points, *, derivative=0):
        """"Evaluate the object or its derivatives at a list of values.

        Args:
            eval_points (array_like): List of points where the functions are
                evaluated. If a matrix of shape nsample x eval_points is given
                each sample is evaluated at the values in the corresponding row
                in eval_points.
            derivative (int, optional): Order of the derivative. Defaults to 0.

        Returns:
            (numpy.darray): Matrix whose rows are the values of the each
            function at the values specified in eval_points.

        """

        return self._evaluator.evaluate(eval_points, derivative=derivative)

    def _evaluate_composed(self, eval_points, *, derivative=0):
        """"Evaluate the object or its derivatives at a list of values.

        Args:
            eval_points (array_like): List of points where the functions are
                evaluated. If a matrix of shape nsample x eval_points is given
                each sample is evaluated at the values in the corresponding row
                in eval_points.
            derivative (int, optional): Order of the derivative. Defaults to 0.

        Returns:
            (numpy.darray): Matrix whose rows are the values of the each
            function at the values specified in eval_points.

        """

        return self._evaluator.evaluate_composed(eval_points,
                                                 derivative=derivative)

    def derivative(self, order=1):
        r"""Differentiate a FDataGrid object.

        It is calculated using lagged differences. If we call :math:`D` the
        data_matrix, :math:`D^1` the derivative of order 1 and :math:`T` the
        vector contaning the points of discretisation; :math:`D^1` is
        calculated as it follows:

        .. math::

            D^{1}_{ij} = \begin{cases}
            \frac{D_{i1} - D_{i2}}{ T_{1} - T_{2}}  & \mbox{if } j = 1 \\
            \frac{D_{i(m-1)} - D_{im}}{ T_{m-1} - T_m}  & \mbox{if }
                j = m \\
            \frac{D_{i(j-1)} - D_{i(j+1)}}{ T_{j-1} - T_{j+1}} & \mbox{if }
            1 < j < m
            \end{cases}

        Where m is the number of columns of the matrix :math:`D`.

        Order > 1 derivatives are calculated by using derivative recursively.

        Args:
            order (int, optional): Order of the derivative. Defaults to one.

        Examples:
            First order derivative

            >>> fdata = FDataGrid([1,2,4,5,8], range(5))
            >>> fdata.derivative()
            FDataGrid(
                array([[[1. ],
                        [1.5],
                        [1.5],
                        [2. ],
                        [3. ]]]),
                sample_points=[array([0, 1, 2, 3, 4])],
                domain_range=array([[0, 4]]),
                ...)

            Second order derivative

            >>> fdata = FDataGrid([1,2,4,5,8], range(5))
            >>> fdata.derivative(2)
            FDataGrid(
                array([[[0.5 ],
                        [0.25],
                        [0.25],
                        [0.75],
                        [1.  ]]]),
                sample_points=[array([0, 1, 2, 3, 4])],
                domain_range=array([[0, 4]]),
                ...)

        """
        if self.ndim_domain != 1:
            raise NotImplementedError(
                "This method only works when the dimension "
                "of the domain of the FDatagrid object is "
                "one.")
        if order < 1:
            raise ValueError("The order of a derivative has to be greater "
                             "or equal than 1.")
        if self.ndim_domain > 1 or self.ndim_image > 1:
            raise NotImplementedError("Not implemented for 2 or more"
                                      " dimensional data.")
        if numpy.isnan(self.data_matrix).any():
            raise ValueError("The FDataGrid object cannot contain nan "
                             "elements.")
        data_matrix = self.data_matrix[..., 0]
        sample_points = self.sample_points[0]
        for _ in range(order):
            mdata = []
            for i in range(self.nsamples):
                arr = (numpy.diff(data_matrix[i]) /
                       (sample_points[1:]
                        - sample_points[:-1]))
                arr = numpy.append(arr, arr[-1])
                arr[1:-1] += arr[:-2]
                arr[1:-1] /= 2
                mdata.append(arr)
            data_matrix = numpy.array(mdata)

        if self.dataset_label:
            dataset_label = "{} - {} derivative".format(self.dataset_label,
                                                        order)
        else:
            dataset_label = None

        return self.copy(data_matrix=data_matrix, sample_points=sample_points,
                         dataset_label=dataset_label)

    def __check_same_dimensions(self, other):
        if self.data_matrix.shape[1] != other.data_matrix.shape[1]:
            raise ValueError("Error in columns dimensions")
        if not numpy.array_equal(self.sample_points, other.sample_points):
            raise ValueError("Sample points for both objects must be equal")

    def mean(self):
        """Compute the mean of all the samples.

        Returns:
            FDataGrid : A FDataGrid object with just one sample representing
            the mean of all the samples in the original object.

        """
        return self.copy(data_matrix=self.data_matrix.mean(axis=0,
                                                           keepdims=True))

    def var(self):
        """Compute the variance of a set of samples in a FDataGrid object.

        Returns:
            FDataGrid: A FDataGrid object with just one sample representing the
            variance of all the samples in the original FDataGrid object.

        """
        return self.copy(data_matrix=[numpy.var(self.data_matrix, 0)])

    def cov(self):
        """Compute the covariance.

        Calculates the covariance matrix representing the covariance of the
        functional samples at the observation points.

        Returns:
            numpy.darray: Matrix of covariances.

        """

        if self.dataset_label is not None:
            dataset_label = self.dataset_label + ' - covariance'
        else:
            dataset_label = None

        return self.copy(data_matrix=numpy.cov(self.data_matrix,
                                               rowvar=False)[numpy.newaxis, ...],
                         sample_points=[self.sample_points[0],
                                        self.sample_points[0]],
                         domain_range=[self.domain_range[0],
                                       self.domain_range[0]],
                         dataset_label=dataset_label)

    def gmean(self):
        """Compute the geometric mean of all samples in the FDataGrid object.

        Returns:
            FDataGrid: A FDataGrid object with just one sample representing
            the geometric mean of all the samples in the original
            FDataGrid object.

        """
        return self.copy(data_matrix=
                         [scipy.stats.mstats.gmean(self.data_matrix, 0)])

    def __add__(self, other):
        """Addition for FDataGrid object.

        It supports other FDataGrid objects, numpy.ndarray and numbers.

        """
        if isinstance(other, (numpy.ndarray, numbers.Number)):
            data_matrix = other
        elif isinstance(other, FDataGrid):
            self.__check_same_dimensions(other)
            data_matrix = other.data_matrix
        else:
            return NotImplemented

        return self.copy(data_matrix=self.data_matrix + data_matrix)

    def __radd__(self, other):
        """Addition for FDataGrid object.

        It supports other FDataGrid objects, numpy.ndarray and numbers.

        """

        return self.__add__(other)

    def __sub__(self, other):
        """Subtraction for FDataGrid object.

        It supports other FDataGrid objects, numpy.ndarray and numbers.

        """
        if isinstance(other, (numpy.ndarray, numbers.Number)):
            data_matrix = other
        elif isinstance(other, FDataGrid):
            self.__check_same_dimensions(other)
            data_matrix = other.data_matrix
        else:
            return NotImplemented

        return self.copy(data_matrix=self.data_matrix - data_matrix)

    def __rsub__(self, other):
        """Right Subtraction for FDataGrid object.

        It supports other FDataGrid objects, numpy.ndarray and numbers.

        """
        if isinstance(other, (numpy.ndarray, numbers.Number)):
            data_matrix = other
        elif isinstance(other, FDataGrid):
            self.__check_same_dimensions(other)
            data_matrix = other.data_matrix
        else:
            return NotImplemented

        return self.copy(data_matrix=data_matrix - self.data_matrix)

    def __mul__(self, other):
        """Multiplication for FDataGrid object.

        It supports other FDataGrid objects, numpy.ndarray and numbers.

        """
        if isinstance(other, (numpy.ndarray, numbers.Number)):
            data_matrix = other
        elif isinstance(other, FDataGrid):
            self.__check_same_dimensions(other)
            data_matrix = other.data_matrix
        else:
            return NotImplemented

        return self.copy(data_matrix=self.data_matrix * data_matrix)

    def __rmul__(self, other):
        """Multiplication for FDataGrid object.

        It supports other FDataGrid objects, numpy.ndarray and numbers.

        """
        return self.__mul__(other)

    def __truediv__(self, other):
        """Division for FDataGrid object.

        It supports other FDataGrid objects, numpy.ndarray and numbers.

        """
        if isinstance(other, (numpy.ndarray, numbers.Number)):
            data_matrix = other
        elif isinstance(other, FDataGrid):
            self.__check_same_dimensions(other)
            data_matrix = other.data_matrix
        else:
            return NotImplemented

        return self.copy(data_matrix=self.data_matrix / data_matrix)

    def __rtruediv__(self, other):
        """Division for FDataGrid object.

        It supports other FDataGrid objects, numpy.ndarray and numbers.

        """
        if isinstance(other, (numpy.ndarray, numbers.Number)):
            data_matrix = other
        elif isinstance(other, FDataGrid):
            self.__check_same_dimensions(other)
            data_matrix = other.data_matrix
        else:
            return NotImplemented

        return self.copy(data_matrix=data_matrix / self.data_matrix)


    def concatenate(self, other):
        """Join samples from a similar FDataGrid object.

        Joins samples from another FDataGrid object if it has the same
        dimensions and sampling points.

        Args:
            other (:obj:`FDataGrid`): another FDataGrid object.

        Returns:
            :obj:`FDataGrid`: FDataGrid object with the samples from the two
            original objects.

        Examples:
            >>> fd = FDataGrid([1,2,4,5,8], range(5))
            >>> fd_2 = FDataGrid([3,4,7,9,2], range(5))
            >>> fd.concatenate(fd_2)
            FDataGrid(
                array([[[1],
                        [2],
                        [4],
                        [5],
                        [8]],
            <BLANKLINE>
                       [[3],
                        [4],
                        [7],
                        [9],
                        [2]]]),
                sample_points=[array([0, 1, 2, 3, 4])],
                domain_range=array([[0, 4]]),
                ...)

        """
        # Checks
        self.__check_same_dimensions(other)

        return self.copy(data_matrix=numpy.concatenate((self.data_matrix,
                                                        other.data_matrix),
                                                       axis=0))


<<<<<<< HEAD
=======
        Args:
            nrows(int, optional): designates the number of rows of the figure to plot the different dimensions of the
                image.
            ncols(int, optional): designates the number of columns of the figure to plot the different dimensions of the
                image.

        Returns:
            fig (figure object): figure object initialiazed.
            ax (axes object): axes of the initialized figure.

        """
        fig = plt.gcf()

        if self.ndim_domain == 1:
            projection = None
        else:
            projection = '3d'

        if ncols is None and nrows is None:
            ncols = math.ceil(math.sqrt(self.ndim_image))
            nrows = math.ceil(self.ndim_image / ncols)
        elif ncols is None and nrows is not None:
            nrows = math.ceil(self.ndim_image / nrows)
        elif ncols is not None and nrows is None:
            nrows = math.ceil(self.ndim_image / ncols)

        for i in range(self.ndim_image):
            fig.add_subplot(nrows, ncols, i + 1, projection=projection)

        if ncols > 1 and self.axes_labels is not None and self.ndim_image > 1:
            plt.subplots_adjust(wspace=0.4)

        if nrows > 1 and self.axes_labels is not None and self.ndim_image > 1:
            plt.subplots_adjust(hspace=0.4)

        ax = fig.get_axes()

        return fig, ax

    def set_labels(self, fig=None, ax=None):
        """Set labels if any.

        Args:
            fig (figure object): figure object containing the axes that implement set_xlabel and set_ylabel,
                                 and set_zlabel in case of a 3d projection.

        """
        if fig is not None:
            if self.dataset_label is not None:
                fig.suptitle(self.dataset_label)
            ax = fig.get_axes()
        elif self.dataset_label is not None and len(ax) == 1:
            ax[0].set_title(self.dataset_label)

        if self.axes_labels is not None:
            if ax[0].name == '3d':
                for i in range(self.ndim_image):
                    ax[i].set_xlabel(self.axes_labels[0])
                    ax[i].set_ylabel(self.axes_labels[1])
                    ax[i].set_zlabel(self.axes_labels[i + 2])
            else:
                for i in range(self.ndim_image):
                    ax[i].set_xlabel(self.axes_labels[0])
                    ax[i].set_ylabel(self.axes_labels[i + 1])

    def generic_plotting_checks(self, fig=None, ax=None, nrows=None, ncols=None):
        """Check the arguments passed to both :func:`plot <fda.grid.plot>` and :func:`scatter <fda.grid.scatter>`
         methods of the FDatGrid object.

        Args:
            fig (figure object, optional): figure over with the graphs are plotted in case ax is not specified.
                If None and ax is also None, the figure is initialized.
            ax (list of axis objects, optional): axis over where the graphs are plotted. If None, see param fig.
            nrows(int, optional): designates the number of rows of the figure to plot the different dimensions of the
                image. Only specified if fig and ax are None.
            ncols(int, optional): designates the number of columns of the figure to plot the different dimensions of the
                image. Only specified if fig and ax are None.

        Returns:
            fig (figure object): figure object in which the graphs are plotted in case ax is None.
            ax (axes object): axes in which the graphs are plotted.

        """
        if self.ndim_domain > 2:
            raise NotImplementedError("Plot only supported for functional data"
                                      "modeled in at most 3 dimensions.")

        if fig is not None and ax is not None:
            raise ValueError("fig and axes parameters cannot be passed as arguments at the same time.")

        if fig is not None and len(fig.get_axes()) != self.ndim_image:
            raise ValueError("Number of axes of the figure must be equal to"
                             "the dimension of the image.")

        if ax is not None and len(ax)!= self.ndim_image:
            raise ValueError("Number of axes must be equal to the dimension of the image.")

        if (ax is not None or fig is not None) and (nrows is not None or ncols is not None):
            raise ValueError("The number of columns and/or number of rows of the figure, "
                             "in which each dimension of the image is plotted, can only "
                             "be customized in case fig is None and ax is None.")

        if (nrows is not None and ncols is not None) and nrows*ncols < self.ndim_image:
            raise ValueError("The number of columns and the number of rows specified is "
                             "incorrect.")

        if fig is None and ax is None:
            fig, ax = self.set_figure_and_axes(nrows, ncols)

        if fig is not None:
            ax = fig.get_axes()

        return fig, ax

    def plot(self, fig=None, ax=None, nrows=None, ncols=None, **kwargs):
        """Plot the FDatGrid object.

        Args:
            fig (figure object, optional): figure over with the graphs are plotted in case ax is not specified.
                If None and ax is also None, the figure is initialized.
            ax (list of axis objects, optional): axis over where the graphs are plotted. If None, see param fig.
            nrows(int, optional): designates the number of rows of the figure to plot the different dimensions of the
                image. Only specified if fig and ax are None.
            ncols(int, optional): designates the number of columns of the figure to plot the different dimensions of the
                image. Only specified if fig and ax are None.
            **kwargs: if ndim_domain is 1, keyword arguments to be passed to the matplotlib.pyplot.plot function;
                if ndim_domain is 2, keyword arguments to be passed to the matplotlib.pyplot.plot_surface function.

        Returns:
            fig (figure object): figure object in which the graphs are plotted in case ax is None.
            ax (axes object): axes in which the graphs are plotted.

        """
        fig, ax = self.generic_plotting_checks(fig, ax, nrows, ncols)

        if self.ndim_domain == 1:
            for i in range(self.ndim_image):
                ax[i].plot(self.sample_points[0], self.data_matrix[:, :, i].T, **kwargs)
        else:
            X = self.sample_points[0]
            Y = self.sample_points[1]
            X, Y = numpy.meshgrid(X, Y)
            for i in range(self.ndim_image):
                for j in range(self.nsamples):
                    ax[i].plot_surface(X, Y, numpy.squeeze(self.data_matrix[j, :, :, i]).T, **kwargs)

        self.set_labels(fig, ax)

        return fig, ax
>>>>>>> 83712e9e

    def scatter(self, fig=None, ax=None, nrows=None, ncols=None, **kwargs):
        """Scatter plot of the FDatGrid object.

        Args:
            fig (figure object, optional): figure over with the graphs are plotted in case ax is not specified.
                If None and ax is also None, the figure is initialized.
            ax (list of axis objects, optional): axis over where the graphs are plotted. If None, see param fig.
            nrows(int, optional): designates the number of rows of the figure to plot the different dimensions of the
                image. Only specified if fig and ax are None.
            ncols(int, optional): designates the number of columns of the figure to plot the different dimensions of the
                image. Only specified if fig and ax are None.
            **kwargs: keyword arguments to be passed to the matplotlib.pyplot.scatter function;

        Returns:
            fig (figure object): figure object in which the graphs are plotted in case ax is None.
            ax (axes object): axes in which the graphs are plotted.

        """
        fig, ax = self.generic_plotting_checks(fig, ax, nrows, ncols)

        if self.ndim_domain == 1:
            for i in range(self.ndim_image):
                for j in range(self.nsamples):
                    ax[i].scatter(self.sample_points[0], self.data_matrix[j, :, i].T, **kwargs)
        else:
            X = self.sample_points[0]
            Y = self.sample_points[1]
            X, Y = numpy.meshgrid(X, Y)
            for i in range(self.ndim_image):
                for j in range(self.nsamples):
                    ax[i].scatter(X, Y, self.data_matrix[j, :, :, i].T, **kwargs)

        self.set_labels(fig, ax)

        return fig, ax


    def to_basis(self, basis, **kwargs):
        """Return the basis representation of the object.

        Args:
            basis(Basis): basis object in which the functional data are
                going to be represented.
            **kwargs: keyword arguments to be passed to
                FDataBasis.from_data().

        Returns:
            FDataBasis: Basis representation of the funtional data
            object.

        Examples:
            >>> import numpy as np
            >>> import fda
            >>> t = np.linspace(0, 1, 5)
            >>> x = np.sin(2 * np.pi * t) + np.cos(2 * np.pi * t)
            >>> x
            array([ 1.,  1., -1., -1.,  1.])

            >>> fd = FDataGrid(x, t)
            >>> basis = fda.basis.Fourier((0, 1), nbasis=3)
            >>> fd_b = fd.to_basis(basis)
            >>> fd_b.coefficients.round(2)
            array([[0.  , 0.71, 0.71]])

        """
        if self.ndim_domain > 1:
            raise NotImplementedError("Only support 1 dimension on the "
                                      "domain.")
        elif self.ndim_image > 1:
            raise NotImplementedError("Only support 1 dimension on the "
                                      "image.")
        return fdbasis.FDataBasis.from_data(self.data_matrix[..., 0],
                                            self.sample_points[0],
                                            basis,
                                            keepdims=self.keepdims,
                                            **kwargs)

    def to_grid(self, sample_points=None):
        """Return the discrete representation of the object.

        Args:
            sample_points (array_like, optional):  2 dimension matrix where each
            row contains the points of dicretisation for each axis of
            data_matrix.

        Returns:
              FDataGrid: Discrete representation of the functional data
              object.

        """
        if sample_points is None:
            sample_points = self.sample_points

        return self.copy(data_matrix=self.evaluate(sample_points, grid=True),
                         sample_points=sample_points)



    def copy(self, *, data_matrix=None, sample_points=None,
                 domain_range=None, dataset_label=None,
                 axes_labels=None, extrapolation=None,
                 interpolator=None, keepdims=None):
        """Returns a copy of the FDataGrid.

        If an argument is provided the corresponding attribute in the new copy
        is updated.

        """

        if data_matrix is None:
            # The data matrix won't be writeable
            data_matrix = self.data_matrix

        if sample_points is None:
            # Sample points won`t be writeable
            sample_points = self.sample_points

        if domain_range is None:
            domain_range = copy.deepcopy(self.domain_range)

        if dataset_label is None:
            dataset_label = copy.copy(self.dataset_label)

        if axes_labels is None:
            axes_labels = copy.copy(self.axes_labels)

        if extrapolation is None:
            extrapolation = self.extrapolation

        if interpolator is None:
            interpolator = self.interpolator

        if keepdims is None:
            keepdims = self.keepdims

        return FDataGrid(data_matrix, sample_points=sample_points,
                     domain_range=domain_range, dataset_label=dataset_label,
                     axes_labels=axes_labels, extrapolation=extrapolation,
                     interpolator=interpolator, keepdims=keepdims)


    def shift(self, shifts, *, restrict_domain=False, extrapolation=None,
              eval_points=None):
        """Perform a shift of the curves.

        Args:
            shifts (array_like or numeric): List with the shifts
                corresponding for each sample or numeric with the shift to apply
                to all samples.
            restrict_domain (bool, optional): If True restricts the domain to
                avoid evaluate points outside the domain using extrapolation.
                Defaults uses extrapolation.
            extrapolation (str or Extrapolation, optional): Controls the
                extrapolation mode for elements outside the domain range.
                By default uses the method defined in fd. See extrapolation to
                more information.
            eval_points (array_like, optional): Set of points where
                the functions are evaluated to obtain the discrete
                representation of the object to operate. If an empty list the
                current sample_points are used to unificate the domain of the
                shifted data.

        Returns:
            :class:`FDataGrid` with the shifted data.
        """


        if numpy.isscalar(shifts):
            shifts = [shifts]

        shifts = numpy.array(shifts)

        # Case unidimensional treated as the multidimensional
        if self.ndim_domain == 1 and shifts.ndim == 1 and shifts.shape[0] != 1:
            shifts = shifts[:, numpy.newaxis]

        # Case same shift for all the curves
        if shifts.shape[0] == self.ndim_domain and shifts.ndim ==1:

            # Column vector with shapes
            shifts = numpy.atleast_2d(shifts).T

            sample_points = self.sample_points + shifts
            domain_range = self.domain_range + shifts

            return self.copy(sample_points=sample_points,
                             domain_range=domain_range)


        if shifts.shape[0] != self.nsamples:
            raise ValueError(f"shifts vector ({shifts.shape[0]}) must have the "
                             f"same length than the number of samples "
                             f"({self.nsamples})")

        if eval_points is None:
            eval_points = self.sample_points



        if restrict_domain:
            domain = numpy.asarray(self.domain_range)
            a = domain[:,0] - numpy.atleast_1d(numpy.min(numpy.min(shifts, axis=1), 0))
            b = domain[:,1] - numpy.atleast_1d(numpy.max(numpy.max(shifts, axis=1), 0))

            domain = numpy.vstack((a,b)).T

            eval_points = [eval_points[i][
                numpy.logical_and(eval_points[i] >= domain[i,0],
                                  eval_points[i] <= domain[i,1])]
                           for i in range(self.ndim_domain)]

        else:
            domain = self.domain_range

        eval_points = numpy.asarray(eval_points)


        eval_points_repeat = numpy.repeat(eval_points[numpy.newaxis, :],
                                       self.nsamples, axis=0)

        # Solve problem with cartesian and matrix indexing
        if self.ndim_domain > 1:
            shifts[:,:2] = numpy.flip(shifts[:,:2], axis=1)

        shifts = numpy.repeat(shifts[..., numpy.newaxis],
                              eval_points.shape[1], axis=2)

        eval_points_shifted = eval_points_repeat + shifts


        grid = True if self.ndim_domain > 1 else False

        data_matrix = self.evaluate(eval_points_shifted,
                                    extrapolation=extrapolation,
                                    aligned_evaluation=False,
                                    grid=True)


        return self.copy(data_matrix=data_matrix, sample_points=eval_points,
                         domain_range=domain)

    def compose(self, fd, *, eval_points=None):
        """Composition of functions.

        Performs the composition of functions.

        Args:
            fd (:class:`FData`): FData object to make the composition. Should
                have the same number of samples and image dimension equal to 1.
            eval_points (array_like): Points to perform the evaluation.
        """

        if self.ndim_domain != fd.ndim_image:
            raise ValueError(f"Dimension of codomain of first function do not "
                             f"match with the domain of the second function "
                             f"({self.ndim_domain})!=({fd.ndim_image}).")


        if fd.ndim_domain == 1:
            if eval_points is None:
                try:
                    eval_points = fd.sample_points[0]
                except:
                    eval_points = numpy.linspace(*fd.domain_range[0], 201)

            eval_points_transformation = fd(eval_points, keepdims=False)
            data_matrix = self(eval_points_transformation,
                               aligned_evaluation=False)
        else:
            if eval_points is None:
                eval_points = fd.sample_points

            grid_transformation = fd(eval_points, grid=True, keepdims=True)

            lengths = [len(ax) for ax in eval_points]

            eval_points_transformation =  numpy.empty((self.nsamples,
                                                       numpy.prod(lengths),
                                                       self.ndim_domain))


            for i in range(self.nsamples):
                eval_points_transformation[i] = numpy.array(
                    list(map(numpy.ravel, grid_transformation[i].T))
                    ).T

            data_flatten = self(eval_points_transformation,
                               aligned_evaluation=False)

            data_matrix = data_flatten.reshape((self.nsamples, *lengths,
                                                self.ndim_image))


        return self.copy(data_matrix=data_matrix,
                         sample_points=eval_points,
                         domain_range=fd.domain_range)



    def __str__(self):
        """Return str(self)."""
        return ('Data set:    ' + str(self.data_matrix)
                + '\nsample_points:    ' + str(self.sample_points)
                + '\ntime range:    ' + str(self.domain_range))

    def __repr__(self):
        """Return repr(self)."""
        return (f"FDataGrid("
                f"\n{repr(self.data_matrix)},"
                f"\nsample_points={repr(self.sample_points)},"
                f"\ndomain_range={repr(self.domain_range)},"
                f"\ndataset_label={repr(self.dataset_label)},"
                f"\naxes_labels={repr(self.axes_labels)},"
                f"\nextrapolation={repr(self.extrapolation)},"
                f"\ninterpolator={repr(self.interpolator)},"
                f"\nkeepdims={repr(self.keepdims)})").replace('\n', '\n    ')

    def __getitem__(self, key):
        """Return self[key]."""
        if isinstance(key, tuple):
            # If there are not values for every dimension, the remaining ones
            # are kept
            key += (slice(None),) * (self.ndim_domain + 1 - len(key))

            sample_points = [self.sample_points[i][subkey]
                             for i, subkey in enumerate(
                                 key[1:1 + self.ndim_domain])]

            return self.copy(data_matrix=self.data_matrix[key],
                             sample_points=sample_points)

        if isinstance(key, int):
            return self.copy(data_matrix=self.data_matrix[key:key + 1])

        else:
            return self.copy(data_matrix=self.data_matrix[key])

    def __array_ufunc__(self, ufunc, method, *inputs, **kwargs):

        for i in inputs:
            if isinstance(i, FDataGrid) and not numpy.all(i.sample_points ==
                                                          self.sample_points):
                return NotImplemented

        new_inputs = [i.data_matrix if isinstance(i, FDataGrid)
                      else i for i in inputs]

        outputs = kwargs.pop('out', None)
        if outputs:
            new_outputs = [o.data_matrix if isinstance(o, FDataGrid)
                           else o for o in outputs]
            kwargs['out'] = tuple(new_outputs)
        else:
            new_outputs = (None,) * ufunc.nout

        results = getattr(ufunc, method)(*new_inputs, **kwargs)
        if results is NotImplemented:
            return NotImplemented

        if ufunc.nout == 1:
            results = (results,)

        results = tuple((result
                         if output is None else output)
                        for result, output in zip(results, new_outputs))

        results = [self.copy(data_matrix=r) for r in results]

        return results[0] if len(results) == 1 else results<|MERGE_RESOLUTION|>--- conflicted
+++ resolved
@@ -686,159 +686,6 @@
                                                        axis=0))
 
 
-<<<<<<< HEAD
-=======
-        Args:
-            nrows(int, optional): designates the number of rows of the figure to plot the different dimensions of the
-                image.
-            ncols(int, optional): designates the number of columns of the figure to plot the different dimensions of the
-                image.
-
-        Returns:
-            fig (figure object): figure object initialiazed.
-            ax (axes object): axes of the initialized figure.
-
-        """
-        fig = plt.gcf()
-
-        if self.ndim_domain == 1:
-            projection = None
-        else:
-            projection = '3d'
-
-        if ncols is None and nrows is None:
-            ncols = math.ceil(math.sqrt(self.ndim_image))
-            nrows = math.ceil(self.ndim_image / ncols)
-        elif ncols is None and nrows is not None:
-            nrows = math.ceil(self.ndim_image / nrows)
-        elif ncols is not None and nrows is None:
-            nrows = math.ceil(self.ndim_image / ncols)
-
-        for i in range(self.ndim_image):
-            fig.add_subplot(nrows, ncols, i + 1, projection=projection)
-
-        if ncols > 1 and self.axes_labels is not None and self.ndim_image > 1:
-            plt.subplots_adjust(wspace=0.4)
-
-        if nrows > 1 and self.axes_labels is not None and self.ndim_image > 1:
-            plt.subplots_adjust(hspace=0.4)
-
-        ax = fig.get_axes()
-
-        return fig, ax
-
-    def set_labels(self, fig=None, ax=None):
-        """Set labels if any.
-
-        Args:
-            fig (figure object): figure object containing the axes that implement set_xlabel and set_ylabel,
-                                 and set_zlabel in case of a 3d projection.
-
-        """
-        if fig is not None:
-            if self.dataset_label is not None:
-                fig.suptitle(self.dataset_label)
-            ax = fig.get_axes()
-        elif self.dataset_label is not None and len(ax) == 1:
-            ax[0].set_title(self.dataset_label)
-
-        if self.axes_labels is not None:
-            if ax[0].name == '3d':
-                for i in range(self.ndim_image):
-                    ax[i].set_xlabel(self.axes_labels[0])
-                    ax[i].set_ylabel(self.axes_labels[1])
-                    ax[i].set_zlabel(self.axes_labels[i + 2])
-            else:
-                for i in range(self.ndim_image):
-                    ax[i].set_xlabel(self.axes_labels[0])
-                    ax[i].set_ylabel(self.axes_labels[i + 1])
-
-    def generic_plotting_checks(self, fig=None, ax=None, nrows=None, ncols=None):
-        """Check the arguments passed to both :func:`plot <fda.grid.plot>` and :func:`scatter <fda.grid.scatter>`
-         methods of the FDatGrid object.
-
-        Args:
-            fig (figure object, optional): figure over with the graphs are plotted in case ax is not specified.
-                If None and ax is also None, the figure is initialized.
-            ax (list of axis objects, optional): axis over where the graphs are plotted. If None, see param fig.
-            nrows(int, optional): designates the number of rows of the figure to plot the different dimensions of the
-                image. Only specified if fig and ax are None.
-            ncols(int, optional): designates the number of columns of the figure to plot the different dimensions of the
-                image. Only specified if fig and ax are None.
-
-        Returns:
-            fig (figure object): figure object in which the graphs are plotted in case ax is None.
-            ax (axes object): axes in which the graphs are plotted.
-
-        """
-        if self.ndim_domain > 2:
-            raise NotImplementedError("Plot only supported for functional data"
-                                      "modeled in at most 3 dimensions.")
-
-        if fig is not None and ax is not None:
-            raise ValueError("fig and axes parameters cannot be passed as arguments at the same time.")
-
-        if fig is not None and len(fig.get_axes()) != self.ndim_image:
-            raise ValueError("Number of axes of the figure must be equal to"
-                             "the dimension of the image.")
-
-        if ax is not None and len(ax)!= self.ndim_image:
-            raise ValueError("Number of axes must be equal to the dimension of the image.")
-
-        if (ax is not None or fig is not None) and (nrows is not None or ncols is not None):
-            raise ValueError("The number of columns and/or number of rows of the figure, "
-                             "in which each dimension of the image is plotted, can only "
-                             "be customized in case fig is None and ax is None.")
-
-        if (nrows is not None and ncols is not None) and nrows*ncols < self.ndim_image:
-            raise ValueError("The number of columns and the number of rows specified is "
-                             "incorrect.")
-
-        if fig is None and ax is None:
-            fig, ax = self.set_figure_and_axes(nrows, ncols)
-
-        if fig is not None:
-            ax = fig.get_axes()
-
-        return fig, ax
-
-    def plot(self, fig=None, ax=None, nrows=None, ncols=None, **kwargs):
-        """Plot the FDatGrid object.
-
-        Args:
-            fig (figure object, optional): figure over with the graphs are plotted in case ax is not specified.
-                If None and ax is also None, the figure is initialized.
-            ax (list of axis objects, optional): axis over where the graphs are plotted. If None, see param fig.
-            nrows(int, optional): designates the number of rows of the figure to plot the different dimensions of the
-                image. Only specified if fig and ax are None.
-            ncols(int, optional): designates the number of columns of the figure to plot the different dimensions of the
-                image. Only specified if fig and ax are None.
-            **kwargs: if ndim_domain is 1, keyword arguments to be passed to the matplotlib.pyplot.plot function;
-                if ndim_domain is 2, keyword arguments to be passed to the matplotlib.pyplot.plot_surface function.
-
-        Returns:
-            fig (figure object): figure object in which the graphs are plotted in case ax is None.
-            ax (axes object): axes in which the graphs are plotted.
-
-        """
-        fig, ax = self.generic_plotting_checks(fig, ax, nrows, ncols)
-
-        if self.ndim_domain == 1:
-            for i in range(self.ndim_image):
-                ax[i].plot(self.sample_points[0], self.data_matrix[:, :, i].T, **kwargs)
-        else:
-            X = self.sample_points[0]
-            Y = self.sample_points[1]
-            X, Y = numpy.meshgrid(X, Y)
-            for i in range(self.ndim_image):
-                for j in range(self.nsamples):
-                    ax[i].plot_surface(X, Y, numpy.squeeze(self.data_matrix[j, :, :, i]).T, **kwargs)
-
-        self.set_labels(fig, ax)
-
-        return fig, ax
->>>>>>> 83712e9e
-
     def scatter(self, fig=None, ax=None, nrows=None, ncols=None, **kwargs):
         """Scatter plot of the FDatGrid object.
 
