<<<<<<< HEAD
@article{
    berrendero+bueno-larraz+cuevas_2020_mahalanobis,
    author = {José R. Berrendero and Beatriz Bueno-Larraz and Antonio Cuevas},
    title = {On Mahalanobis Distance in Functional Settings},
    journal = {Journal of Machine Learning Research},
    year = {2020},
    volume = {21},
    number = {9},
    pages = {1-33},
    url = {http://jmlr.org/papers/v21/18-156.html}
=======
@article{baillo+grane_2008_llr,
    author = {Amparo Baíllo, Aurea Grané},
    title = {Local linear regression for functional predictor and scalar response},
    journal = {Journal of Multivariate Analysis},
    volume = {100},
    number = {1},
    pages = {102 -- 111},
    year = {2009},
    doi = {https://doi.org/10.1016/j.jmva.2008.03.008},
    url = {https://www.sciencedirect.com/science/article/pii/S0047259X08000973}
>>>>>>> b8fd7a84
}

@article{berrendero+cuevas+torrecilla_2016_hunting,
    author = {Berrendero, J.R. and Cuevas, Antonio and Torrecilla, José},
    year = {2016},
    pages = {619 -- 638},
    title = {Variable selection in functional data classification: A maxima-hunting proposal},
    number = {2},
    volume = {26},
    journal = {Statistica Sinica},
    doi = {10.5705/ss.202014.0014}
}

@article{berrendero++_2016_mrmr,
  title = {The {{mRMR}} Variable Selection Method: A Comparative Study for Functional Data},
  shorttitle = {The {{mRMR}} Variable Selection Method},
  author = {Berrendero, J.R. and Cuevas, A. and Torrecilla, J.L.},
  year = {2016},
  month = mar,
  journal = {Journal of Statistical Computation and Simulation},
  volume = {86},
  number = {5},
  pages = {891--907},
  publisher = {{Taylor \& Francis}},
  issn = {0094-9655},
  doi = {10.1080/00949655.2015.1042378},
  abstract = {The use of variable selection methods is particularly appealing in statistical problems with functional data. The obvious general criterion for variable selection is to choose the `most representative' or `most relevant' variables. However, it is also clear that a purely relevance-oriented criterion could lead to select many redundant variables. The minimum Redundance Maximum Relevance (mRMR) procedure, proposed by Ding and Peng [Minimum redundancy feature selection from microarray gene expression data. J Bioinform Comput Biol. 2005;3:185\textendash 205] and Peng et al. [Feature selection based on mutual information: criteria of max-dependency, max-relevance, and min-redundancy. IEEE Trans Pattern Anal Mach Intell. 2005;27:1226\textendash 1238] is an algorithm to systematically perform variable selection, achieving a reasonable trade-off between relevance and redundancy. In its original form, this procedure is based on the use of the so-called mutual information criterion to assess relevance and redundancy. Keeping the focus on functional data problems, we propose here a modified version of the mRMR method, obtained by replacing the mutual information by the new association measure (called distance correlation) suggested by Sz\'ekely et al. [Measuring and testing dependence by correlation of distances. Ann Statist. 2007;35:2769\textendash 2794]. We have also performed an extensive simulation study, including 1600 functional experiments (100 functional models \texttimes 4 sample sizes \texttimes 4 classifiers) and three real-data examples aimed at comparing the different versions of the mRMR methodology. The results are quite conclusive in favour of the new proposed alternative.},
  keywords = {distance correlation,functional data analysis,Primary: 62H30,Secondary: 62H20,supervised classification,variable selection},
  annotation = {\_eprint: https://doi.org/10.1080/00949655.2015.1042378}
}

@article{berrendero+cuevas+torrecilla_2018_hilbert,
    author = {José R. Berrendero and Antonio Cuevas and José L. Torrecilla},
    title = {On the Use of Reproducing Kernel Hilbert Spaces in Functional Classification},
    journal = {Journal of the American Statistical Association},
    volume = {113},
    number = {523},
    pages = {1210 -- 1218},
    year  = {2018},
    publisher = {Taylor & Francis},
    doi = {10.1080/01621459.2017.1320287},
    URL = {https://doi.org/10.1080/01621459.2017.1320287}
}

@inproceedings{breunig++_2000_outliers,
    author = {Breunig, Markus and Kriegel, Hans-Peter and Ng, Raymond and Sander, Joerg},
    year = {2000},
    month = {06},
    pages = {93 -- 104},
    title = {LOF: Identifying Density-Based Local Outliers.},
    volume = {29},
    journal = {ACM Sigmod Record},
    doi = {10.1145/342009.335388}
}

@article{bueno++_2021_functional,
  title = {On Functional Logistic Regression: Some Conceptual Issues},
  shorttitle = {On Functional Logistic Regression},
  author = {{Bueno-Larraz}, Beatriz and Berrendero, Jos{\'e} R. and Cuevas, Antonio},
  year = {2021},
  month = jul,
  journal = {arXiv:1812.00721 [math, stat]},
  eprint = {1812.00721},
  eprinttype = {arxiv},
  primaryclass = {math, stat},
  url = {http://arxiv.org/abs/1812.00721},
  urldate = {2021-12-09},
  abstract = {The main ideas behind the classical multivariate logistic regression model make sense when translated to the functional setting, where the explanatory variable \$X\$ is a function and the response \$Y\$ is binary. However, some important technical issues appear (or are aggravated with respect to those of the multivariate case) due to the functional nature of the explanatory variable. First, the mere definition of the model can be questioned: while most approaches so far proposed rely on the \$L\_2\$-based model, we suggest an alternative (in some sense, more general) approach, based on the theory of Reproducing Kernel Hilbert Spaces (RKHS). The validity conditions of such RKHS-based model, as well as its relation with the \$L\_2\$-based one are investigated and made explicit in two formal results. Some relevant particular cases are considered as well. Second we show that, under very general conditions, the maximum likelihood (ML) of the logistic model parameters fail to exist in the functional case. Third, on a more positive side, we suggest an RKHS-based restricted version of the ML estimator. This is a methodological paper, aimed at a better understanding of the functional logistic model, rather than focusing on numerical and practical issues.},
  archiveprefix = {arXiv},
  keywords = {Mathematics - Statistics Theory}
}

@article{cuesta-albertos++_2015_ddg,
    title = {The DDG-classifier in the functional setting},
    author = {J. A. Cuesta-Albertos and M. Febrero-Bande and M. Oviedo de la Fuente},
    journal = {TEST},
    year = {2015},
    volume = {26},
    pages = {119 -- 142}
}

@article{cuevas++_2004_anova
    author = {Cuevas, Antonio and Febrero-Bande, Manuel and Fraiman, Ricardo},
    year = {2004},
    month = {02},
    pages = {111 -- 122},
    title = {An ANOVA test for functional data},
    volume = {47},
    journal = {Computational Statistics & Data Analysis},
    doi = {10.1016/j.csda.2003.10.021}
}

@article{dai+genton_2018_visualization,
    author = {Wenlin Dai and Marc G. Genton},
    title = {Multivariate Functional Data Visualization and Outlier Detection},
    journal = {Journal of Computational and Graphical Statistics},
    volume = {27},
    number = {4},
    pages = {923 -- 934},
    year  = {2018},
    publisher = {Taylor & Francis},
    doi = {10.1080/10618600.2018.1473781},
    URL = {https://doi.org/10.1080/10618600.2018.1473781}
}

@article{febrero-bande+oviedo_2012_fda.usc,
 title={Statistical Computing in Functional Data Analysis: The R Package fda.usc},
 volume={51},
 url={https://www.jstatsoft.org/index.php/jss/article/view/v051i04},
 doi={10.18637/jss.v051.i04},
 number={4},
 journal={Journal of Statistical Software},
 author={Manuel Febrero-Bande and Manuel Oviedo de la Fuente},
 year={2012},
 pages={6-7}
}

@inbook{ferraty+vieu_2006_nonparametric_knn,
    author = {Frédéric Ferraty and Philippe Vieu},
    title = {Nonparametric Functional Data Analysis. Theory and Practice},
    chapter = {Computational Issues},
    pages     = {101},
    publisher = {Springer-Verlag New York},
    year = {2006},
    isbn = {978-0-387-30369-7},
    doi = {10.1007/0-387-36620-2}
}

@inbook{ferraty+vieu_2006_nonparametric_nw,
    author = {Frédéric Ferraty and Philippe Vieu},
    title = {Nonparametric Functional Data Analysis. Theory and Practice},
    chapter = {Functional Nonparametric Prediction Methodologies},
    pages     = {55},
    publisher = {Springer-Verlag New York},
    year = {2006},
    isbn = {978-0-387-30369-7},
    doi = {10.1007/0-387-36620-2}
}

@article{fraiman+muniz_2001_trimmed,
    author = {Fraiman, Ricardo and Muniz, Graciela},
    year = {2001},
    month = {02},
    pages = {419 -- 440},
    title = {Trimmed means for functional data},
    volume = {10},
    journal = {TEST: An Official Journal of the Spanish Society of Statistics and Operations Research},
    doi = {10.1007/BF02595706}
}

@article{gervini_2008_estimation,
    author = {Gervini, Daniel},
    title = "{Robust functional estimation using the median and spherical principal components}",
    journal = {Biometrika},
    volume = {95},
    number = {3},
    pages = {587 -- 600},
    year = {2008},
    month = {09},
    issn = {0006-3444},
    doi = {10.1093/biomet/asn031},
    url = {https://doi.org/10.1093/biomet/asn031}
}

@article{ghosh+chaudhuri_2005_depth,
    author = {Ghosh, Anil and Chaudhuri, Probal},
    year = {2005},
    month = {02},
    pages = {327 -- 350},
    title = {On Maximum Depth and Related Classifiers},
    volume = {32},
    journal = {Scandinavian Journal of Statistics},
    doi = {10.1111/j.1467-9469.2005.00423.x}
}

@article{marron++_2015_functional,
  title = {Functional {{Data Analysis}} of {{Amplitude}} and {{Phase Variation}}},
  author = {Marron, J. S. and Ramsay, James O. and Sangalli, Laura M. and Srivastava, Anuj},
  year = {2015},
  journal = {Statistical Science},
  volume = {30},
  number = {4},
  pages = {468--484},
  publisher = {{Institute of Mathematical Statistics}},
  issn = {0883-4237},
  url = {https://www.jstor.org/stable/24780816},
  urldate = {2021-11-18},
  abstract = {The abundance of functional observations in scientific endeavors has led to a significant development in tools for functional data analysis (FDA). This kind of data comes with several challenges: infinite-dimensionality of function spaces, observation noise, and so on. However, there is another interesting phenomena that creates problems in FDA. The functional data often comes with lateral displacements/deformations in curves, a phenomenon which is different from the height or amplitude variability and is termed phase variation. The presence of phase variability artificially often inflates data variance, blurs underlying data structures, and distorts principal components. While the separation and/or removal of phase from amplitude data is desirable, this is a difficult problem. In particular, a commonly used alignment procedure, based on minimizing the 핃2 norm between functions, does not provide satisfactory results. In this paper we motivate the importance of dealing with the phase variability and summarize several current ideas for separating phase and amplitude components. These approaches differ in the following: (1) the definition and mathematical representation of phase variability, (2) the objective functions that are used in functional data alignment, and (3) the algorithmic tools for solving estimation/optimization problems. We use simple examples to illustrate various approaches and to provide useful contrast between them.}
}

@article{pini+stamm+vantini_2018_hotellings,
    title = {Hotelling's T2 in separable Hilbert spaces},
    author = {Alessia Pini and Aymeric Stamm and Simone Vantini},
    journal = {Journal of Multivariate Analysis},
    year = {2018},
    month = {05},
    volume = {167},
    pages = {284 -- 305},
    doi = {10.1016/j.jmva.2018.05.007}
}

@inbook{ramsay+silverman_2005_functional_bspline,
    author = {James Ramsay and B. W. Silverman},
    title = {Functional Data Analysis},
    chapter   = {From functional data to smooth functions},
    pages     = {50 -- 51},
    publisher = {Springer-Verlag New York},
    year = {2005},
    isbn = {978-0-387-40080-8},
    doi = {110.1007/b98888}
}

@inbook{ramsay+silverman_2005_functional_spline,
    author = {James Ramsay and B. W. Silverman},
    title = {Functional Data Analysis},
    chapter   = {Smoothing functional data with a roughness penalty},
    pages     = {86 -- 87},
    publisher = {Springer-Verlag New York},
    year = {2005},
    isbn = {978-0-387-40080-8},
    doi = {110.1007/b98888}
}

@inbook{ramsay+silverman_2005_functional_spline_squares,
    author = {James Ramsay and B. W. Silverman},
    title = {Functional Data Analysis},
    chapter   = {Smoothing functional data with a roughness penalty},
    pages     = {89 -- 90},
    publisher = {Springer-Verlag New York},
    year = {2005},
    isbn = {978-0-387-40080-8},
    doi = {110.1007/b98888}
}

@inbook{ramsay+silverman_2005_functional_shift,
    author = {James Ramsay and B. W. Silverman},
    title = {Functional Data Analysis},
    chapter   = {The registration and display of functional data},
    pages     = {129 -- 132},
    publisher = {Springer-Verlag New York},
    year = {2005},
    isbn = {978-0-387-40080-8},
    doi = {110.1007/b98888}
}

@inbook{ramsay+silverman_2005_functional_landmark,
    author = {James Ramsay and B. W. Silverman},
    title = {Functional Data Analysis},
    chapter   = {The registration and display of functional data},
    pages     = {132 -- 136},
    publisher = {Springer-Verlag New York},
    year = {2005},
    isbn = {978-0-387-40080-8},
    doi = {110.1007/b98888}
}

@inbook{ramsay+silverman_2005_functional_newton-raphson,
    author = {James Ramsay and B. W. Silverman},
    title = {Functional Data Analysis},
    chapter   = {The registration and display of functional data},
    pages     = {142 -- 144},
    publisher = {Springer-Verlag New York},
    year = {2005},
    isbn = {978-0-387-40080-8},
    doi = {110.1007/b98888}
}

@inbook{ramsay+silverman_2005_functional_discretizing,
    author = {James Ramsay and B. W. Silverman},
    title = {Functional Data Analysis},
    chapter   = {Principal components analysis for functional data},
    pages     = {161},
    publisher = {Springer-Verlag New York},
    year = {2005},
    isbn = {978-0-387-40080-8},
    doi = {110.1007/b98888}
}

@inbook{ramsay+silverman_2005_functional_basis,
    author = {James Ramsay and B. W. Silverman},
    title = {Functional Data Analysis},
    chapter   = {Principal components analysis for functional data},
    pages     = {161 -- 164},
    publisher = {Springer-Verlag New York},
    year = {2005},
    isbn = {978-0-387-40080-8},
    doi = {110.1007/b98888}
}

@inbook{srivastava+klassen_2016_analysis_elastic,
    author = {Srivastava, Anuj and Klassen, Eric},
    title = {Functional and Shape Data Analysis},
    chapter = {Functional Data and Elastic Registration},
    pages = {73 -- 122},
    publisher = {Springer-Verlag New York},
    year = {2016},
    isbn = {978-1-4939-4018-9},
    doi = {10.1007/978-1-4939-4020-2}
}

@inbook{srivastava+klassen_2016_analysis_square,
    author = {Srivastava, Anuj and Klassen, Eric},
    title = {Functional and Shape Data Analysis},
    chapter   = {Functional Data and Elastic Registration},
    pages     = {91 -- 93},
    publisher = {Springer-Verlag New York},
    year = {2016},
    isbn = {978-1-4939-4018-9},
    doi = {10.1007/978-1-4939-4020-2}
}

@inbook{srivastava+klassen_2016_analysis_amplitude,
    author = {Srivastava, Anuj and Klassen, Eric},
    title = {Functional and Shape Data Analysis},
    chapter   = {Functional Data and Elastic Registration},
    pages     = {107 -- 109},
    publisher = {Springer-Verlag New York},
    year = {2016},
    isbn = {978-1-4939-4018-9},
    doi = {10.1007/978-1-4939-4020-2}
}

@inbook{srivastava+klassen_2016_analysis_phase,
    author = {Srivastava, Anuj and Klassen, Eric},
    title = {Functional and Shape Data Analysis},
    chapter   = {Functional Data and Elastic Registration},
    pages     = {109 -- 111},
    publisher = {Springer-Verlag New York},
    year = {2016},
    isbn = {978-1-4939-4018-9},
    doi = {10.1007/978-1-4939-4020-2}
}

@inbook{srivastava+klassen_2016_analysis_probability,
    author = {Srivastava, Anuj and Klassen, Eric},
    title = {Functional and Shape Data Analysis},
    chapter   = {Functional Data and Elastic Registration},
    pages     = {113 -- 117},
    publisher = {Springer-Verlag New York},
    year = {2016},
    isbn = {978-1-4939-4018-9},
    doi = {10.1007/978-1-4939-4020-2}
}

@inbook{srivastava+klassen_2016_analysis_karcher,
    author = {Srivastava, Anuj and Klassen, Eric},
    title = {Functional and Shape Data Analysis},
    chapter   = {Statistical Modeling of Functional Data},
    pages     = {273 -- 274},
    publisher = {Springer-Verlag New York},
    year = {2016},
    isbn = {978-1-4939-4018-9},
    doi = {10.1007/978-1-4939-4020-2}
}

@inbook{srivastava+klassen_2016_analysis_orbit,
    author = {Srivastava, Anuj and Klassen, Eric},
    title = {Functional and Shape Data Analysis},
    chapter   = {Statistical Modeling of Functional Data},
    pages     = {274 -- 277},
    publisher = {Springer-Verlag New York},
    year = {2016},
    isbn = {978-1-4939-4018-9},
    doi = {10.1007/978-1-4939-4020-2}
}

@article{srivastava++_2011_ficher-rao,
    author = {Srivastava, Anuj and Wu, Wei and Kurtek, Sebastian and Klassen, Eric and Marron, J.},
    year = {2011},
    journal={},
    title = {Registration of Functional Data Using Fisher-Rao Metric},
    pages = {5 -- 7},
    URL = {https://arxiv.org/abs/1103.3817v2}
}

@article{srivastava++_2011_ficher-rao_karcher,
    author = {Srivastava, Anuj and Wu, Wei and Kurtek, Sebastian and Klassen, Eric and Marron, J.},
    year = {2011},
    journal={},
    title = {Registration of Functional Data Using Fisher-Rao Metric},
    pages = {7 -- 10},
    URL = {https://arxiv.org/abs/1103.3817v2}
}

@article{srivastava++_2011_ficher-rao_orbit,
    author = {Srivastava, Anuj and Wu, Wei and Kurtek, Sebastian and Klassen, Eric and Marron, J.},
    year = {2011},
    journal={},
    title = {Registration of Functional Data Using Fisher-Rao Metric},
    pages = {9 -- 10},
    URL = {https://arxiv.org/abs/1103.3817v2}
}

@article{sun+genton_2011_boxplots,
    author = {Ying Sun and Marc G. Genton},
    title = {Functional Boxplots},
    journal = {Journal of Computational and Graphical Statistics},
    volume = {20},
    number = {2},
    pages = {316 -- 334},
    year  = {2011},
    publisher = {Taylor & Francis},
    doi = {10.1198/jcgs.2011.09224},
    URL = {https://doi.org/10.1198/jcgs.2011.09224}
}

@article{szekely+rizzo_2010_brownian,
    author = {Gábor J. Székely and Maria L. Rizzo},
    title = {Brownian distance covariance},
    volume = {3},
    journal = {The Annals of Applied Statistics},
    number = {4},
    publisher = {Institute of Mathematical Statistics},
    pages = {1236 -- 1265},
   year = {2009},
    doi = {10.1214/09-AOAS312},
    URL = {https://doi.org/10.1214/09-AOAS312}
}

@inproceedings{torrecilla+suarez_2016_hunting,
    author = {Torrecilla, Jose L. and Su\'{a}rez, Alberto},
    title = {Feature Selection in Functional Data Classification with Recursive Maxima Hunting},
    year = {2016},
    volume = {29},
    publisher = {Curran Associates Inc.},
    booktitle = {Proceedings of the 30th International Conference on Neural Information Processing Systems},
    pages = {4835 -- 4843},
    series = {NIPS'16}
}

@inbook{wasserman_2006_nonparametric_nw,
    author = {Larry Wasserman},
    title = {All of Nonparametric Statistics},
    chapter   = {Nonparametric Regression},
    pages     = {71},
    publisher = {Springer-Verlag New York},
    year = {2006},
    isbn = {978-0-387-25145-5},
    doi = {10.1007/0-387-30623-4}
}

@inbook{wasserman_2006_nonparametric_llr,
    author = {Larry Wasserman},
    title = {All of Nonparametric Statistics},
    chapter   = {Nonparametric Regression},
    pages     = {77},
    publisher = {Springer-Verlag New York},
    year = {2006},
    isbn = {978-0-387-25145-5},
    doi = {10.1007/0-387-30623-4}
}<|MERGE_RESOLUTION|>--- conflicted
+++ resolved
@@ -1,4 +1,15 @@
-<<<<<<< HEAD
+@article{baillo+grane_2008_llr,
+    author = {Amparo Baíllo, Aurea Grané},
+    title = {Local linear regression for functional predictor and scalar response},
+    journal = {Journal of Multivariate Analysis},
+    volume = {100},
+    number = {1},
+    pages = {102 -- 111},
+    year = {2009},
+    doi = {https://doi.org/10.1016/j.jmva.2008.03.008},
+    url = {https://www.sciencedirect.com/science/article/pii/S0047259X08000973}
+}
+
 @article{
     berrendero+bueno-larraz+cuevas_2020_mahalanobis,
     author = {José R. Berrendero and Beatriz Bueno-Larraz and Antonio Cuevas},
@@ -9,18 +20,6 @@
     number = {9},
     pages = {1-33},
     url = {http://jmlr.org/papers/v21/18-156.html}
-=======
-@article{baillo+grane_2008_llr,
-    author = {Amparo Baíllo, Aurea Grané},
-    title = {Local linear regression for functional predictor and scalar response},
-    journal = {Journal of Multivariate Analysis},
-    volume = {100},
-    number = {1},
-    pages = {102 -- 111},
-    year = {2009},
-    doi = {https://doi.org/10.1016/j.jmva.2008.03.008},
-    url = {https://www.sciencedirect.com/science/article/pii/S0047259X08000973}
->>>>>>> b8fd7a84
 }
 
 @article{berrendero+cuevas+torrecilla_2016_hunting,
